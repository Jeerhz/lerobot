#!/usr/bin/env python

# Copyright 2024 The HuggingFace Inc. team. All rights reserved.
#
# Licensed under the Apache License, Version 2.0 (the "License");
# you may not use this file except in compliance with the License.
# You may obtain a copy of the License at
#
#     http://www.apache.org/licenses/LICENSE-2.0
#
# Unless required by applicable law or agreed to in writing, software
# distributed under the License is distributed on an "AS IS" BASIS,
# WITHOUT WARRANTIES OR CONDITIONS OF ANY KIND, either express or implied.
# See the License for the specific language governing permissions and
# limitations under the License.
import importlib.resources
import json
import logging
import textwrap
from itertools import accumulate
from pathlib import Path
from pprint import pformat
from typing import Any

import datasets
import jsonlines
import numpy as np
import pyarrow.compute as pc
import torch
from datasets.table import embed_table_storage
from huggingface_hub import DatasetCard, DatasetCardData, HfApi
from PIL import Image as PILImage
from torchvision import transforms

from lerobot.common.robot_devices.robots.utils import Robot

DEFAULT_CHUNK_SIZE = 1000  # Max number of episodes per chunk

INFO_PATH = "meta/info.json"
EPISODES_PATH = "meta/episodes.jsonl"
STATS_PATH = "meta/stats.json"
TASKS_PATH = "meta/tasks.jsonl"

DEFAULT_VIDEO_PATH = "videos/chunk-{episode_chunk:03d}/{video_key}/episode_{episode_index:06d}.mp4"
DEFAULT_PARQUET_PATH = "data/chunk-{episode_chunk:03d}/episode_{episode_index:06d}.parquet"
DEFAULT_IMAGE_PATH = "images/{image_key}/episode_{episode_index:06d}/frame_{frame_index:06d}.png"

DATASET_CARD_TEMPLATE = """
---
# Metadata will go there
---
This dataset was created using [LeRobot](https://github.com/huggingface/lerobot).

## {}

"""

DEFAULT_FEATURES = {
    "timestamp": {"dtype": "float32", "shape": (1,), "names": None},
    "frame_index": {"dtype": "int64", "shape": (1,), "names": None},
    "episode_index": {"dtype": "int64", "shape": (1,), "names": None},
    "index": {"dtype": "int64", "shape": (1,), "names": None},
    "task_index": {"dtype": "int64", "shape": (1,), "names": None},
}


def flatten_dict(d: dict, parent_key: str = "", sep: str = "/") -> dict:
    """Flatten a nested dictionary structure by collapsing nested keys into one key with a separator.

    For example:
    ```
    >>> dct = {"a": {"b": 1, "c": {"d": 2}}, "e": 3}`
    >>> print(flatten_dict(dct))
    {"a/b": 1, "a/c/d": 2, "e": 3}
    """
    items = []
    for k, v in d.items():
        new_key = f"{parent_key}{sep}{k}" if parent_key else k
        if isinstance(v, dict):
            items.extend(flatten_dict(v, new_key, sep=sep).items())
        else:
            items.append((new_key, v))
    return dict(items)


def unflatten_dict(d: dict, sep: str = "/") -> dict:
    outdict = {}
    for key, value in d.items():
        parts = key.split(sep)
        d = outdict
        for part in parts[:-1]:
            if part not in d:
                d[part] = {}
            d = d[part]
        d[parts[-1]] = value
    return outdict


def serialize_dict(stats: dict[str, torch.Tensor | np.ndarray | dict]) -> dict:
    serialized_dict = {key: value.tolist() for key, value in flatten_dict(stats).items()}
    return unflatten_dict(serialized_dict)


def write_parquet(dataset: datasets.Dataset, fpath: Path) -> None:
    # Embed image bytes into the table before saving to parquet
    format = dataset.format
    dataset = dataset.with_format("arrow")
    dataset = dataset.map(embed_table_storage, batched=False)
    dataset = dataset.with_format(**format)
    dataset.to_parquet(fpath)


def load_json(fpath: Path) -> Any:
    with open(fpath) as f:
        return json.load(f)


def write_json(data: dict, fpath: Path) -> None:
    fpath.parent.mkdir(exist_ok=True, parents=True)
    with open(fpath, "w") as f:
        json.dump(data, f, indent=4, ensure_ascii=False)


def load_jsonlines(fpath: Path) -> list[Any]:
    with jsonlines.open(fpath, "r") as reader:
        return list(reader)


def write_jsonlines(data: dict, fpath: Path) -> None:
    fpath.parent.mkdir(exist_ok=True, parents=True)
    with jsonlines.open(fpath, "w") as writer:
        writer.write_all(data)


def append_jsonlines(data: dict, fpath: Path) -> None:
    fpath.parent.mkdir(exist_ok=True, parents=True)
    with jsonlines.open(fpath, "a") as writer:
        writer.write(data)


def load_info(local_dir: Path) -> dict:
    info = load_json(local_dir / INFO_PATH)
    for ft in info["features"].values():
        ft["shape"] = tuple(ft["shape"])
    return info


def load_stats(local_dir: Path) -> dict:
    if not (local_dir / STATS_PATH).exists():
        return None
    stats = load_json(local_dir / STATS_PATH)
    stats = {key: torch.tensor(value) for key, value in flatten_dict(stats).items()}
    return unflatten_dict(stats)


def load_tasks(local_dir: Path) -> dict:
    tasks = load_jsonlines(local_dir / TASKS_PATH)
    return {item["task_index"]: item["task"] for item in sorted(tasks, key=lambda x: x["task_index"])}


def load_episodes(local_dir: Path) -> dict:
    return load_jsonlines(local_dir / EPISODES_PATH)


def load_image_as_numpy(fpath: str | Path, dtype="float32", channel_first: bool = True) -> np.ndarray:
    img = PILImage.open(fpath).convert("RGB")
    img_array = np.array(img, dtype=dtype)
    if channel_first:  # (H, W, C) -> (C, H, W)
        img_array = np.transpose(img_array, (2, 0, 1))
    if "float" in dtype:
        img_array /= 255.0
    return img_array


def hf_transform_to_torch(items_dict: dict[torch.Tensor | None]):
    """Get a transform function that convert items from Hugging Face dataset (pyarrow)
    to torch tensors. Importantly, images are converted from PIL, which corresponds to
    a channel last representation (h w c) of uint8 type, to a torch image representation
    with channel first (c h w) of float32 type in range [0,1].
    """
    for key in items_dict:
        first_item = items_dict[key][0]
        if isinstance(first_item, PILImage.Image):
            to_tensor = transforms.ToTensor()
            items_dict[key] = [to_tensor(img) for img in items_dict[key]]
        elif first_item is None:
            pass
        else:
            items_dict[key] = [torch.tensor(x) for x in items_dict[key]]
    return items_dict


def _get_major_minor(version: str) -> tuple[int]:
    split = version.strip("v").split(".")
    return int(split[0]), int(split[1])


class BackwardCompatibilityError(Exception):
    def __init__(self, repo_id, version):
        message = textwrap.dedent(f"""
            BackwardCompatibilityError: The dataset you requested ({repo_id}) is in {version} format.

            We introduced a new format since v2.0 which is not backward compatible with v1.x.
            Please, use our conversion script. Modify the following command with your own task description:
            ```
            python lerobot/common/datasets/v2/convert_dataset_v1_to_v2.py \\
                --repo-id {repo_id} \\
                --single-task "TASK DESCRIPTION."  # <---- /!\\ Replace TASK DESCRIPTION /!\\
            ```

            A few examples to replace TASK DESCRIPTION: "Pick up the blue cube and place it into the bin.",
            "Insert the peg into the socket.", "Slide open the ziploc bag.", "Take the elevator to the 1st floor.",
            "Open the top cabinet, store the pot inside it then close the cabinet.", "Push the T-shaped block onto the T-shaped target.",
            "Grab the spray paint on the shelf and place it in the bin on top of the robot dog.", "Fold the sweatshirt.", ...

            If you encounter a problem, contact LeRobot maintainers on [Discord](https://discord.com/invite/s3KuuzsPFb)
            or open an [issue on GitHub](https://github.com/huggingface/lerobot/issues/new/choose).
        """)
        super().__init__(message)


def check_version_compatibility(
    repo_id: str, version_to_check: str, current_version: str, enforce_breaking_major: bool = True
) -> None:
    current_major, _ = _get_major_minor(current_version)
    major_to_check, _ = _get_major_minor(version_to_check)
    if major_to_check < current_major and enforce_breaking_major:
        raise BackwardCompatibilityError(repo_id, version_to_check)
    elif float(version_to_check.strip("v")) < float(current_version.strip("v")):
        logging.warning(
            f"""The dataset you requested ({repo_id}) was created with a previous version ({version_to_check}) of the
            codebase. The current codebase version is {current_version}. You should be fine since
            backward compatibility is maintained. If you encounter a problem, contact LeRobot maintainers on
            Discord ('https://discord.com/invite/s3KuuzsPFb') or open an issue on github.""",
        )


def get_hub_safe_version(repo_id: str, version: str) -> str:
    api = HfApi()
    dataset_info = api.list_repo_refs(repo_id, repo_type="dataset")
    branches = [b.name for b in dataset_info.branches]
    if version not in branches:
        num_version = float(version.strip("v"))
        hub_num_versions = [float(v.strip("v")) for v in branches if v.startswith("v")]
        if num_version >= 2.0 and all(v < 2.0 for v in hub_num_versions):
            raise BackwardCompatibilityError(repo_id, version)

        logging.warning(
            f"""You are trying to load a dataset from {repo_id} created with a previous version of the
            codebase. The following versions are available: {branches}.
            The requested version ('{version}') is not found. You should be fine since
            backward compatibility is maintained. If you encounter a problem, contact LeRobot maintainers on
            Discord ('https://discord.com/invite/s3KuuzsPFb') or open an issue on github.""",
        )
        if "main" not in branches:
            raise ValueError(f"Version 'main' not found on {repo_id}")
        return "main"
    else:
        return version


def get_hf_features_from_features(features: dict) -> datasets.Features:
    hf_features = {}
    for key, ft in features.items():
        if ft["dtype"] == "video":
            continue
        elif ft["dtype"] == "image":
            hf_features[key] = datasets.Image()
        elif ft["shape"] == (1,):
            hf_features[key] = datasets.Value(dtype=ft["dtype"])
        else:
            assert len(ft["shape"]) == 1
            hf_features[key] = datasets.Sequence(
                length=ft["shape"][0], feature=datasets.Value(dtype=ft["dtype"])
            )

    return datasets.Features(hf_features)


def get_features_from_robot(robot: Robot, use_videos: bool = True) -> dict:
    camera_ft = {}
    if robot.cameras:
        camera_ft = {
            key: {"dtype": "video" if use_videos else "image", **ft}
            for key, ft in robot.camera_features.items()
        }
    return {**robot.motor_features, **camera_ft, **DEFAULT_FEATURES}


def create_empty_dataset_info(
    codebase_version: str,
    fps: int,
    robot_type: str,
    features: dict,
    use_videos: bool,
) -> dict:
    return {
        "codebase_version": codebase_version,
        "robot_type": robot_type,
        "total_episodes": 0,
        "total_frames": 0,
        "total_tasks": 0,
        "total_videos": 0,
        "total_chunks": 0,
        "chunks_size": DEFAULT_CHUNK_SIZE,
        "fps": fps,
        "splits": {},
        "data_path": DEFAULT_PARQUET_PATH,
        "video_path": DEFAULT_VIDEO_PATH if use_videos else None,
        "features": features,
    }


def get_episode_data_index(
    episode_dicts: list[dict], episodes: list[int] | None = None
) -> dict[str, torch.Tensor]:
    episode_lengths = {ep_idx: ep_dict["length"] for ep_idx, ep_dict in enumerate(episode_dicts)}
    if episodes is not None:
        episode_lengths = {ep_idx: episode_lengths[ep_idx] for ep_idx in episodes}

    cumulative_lenghts = list(accumulate(episode_lengths.values()))
    return {
        "from": torch.LongTensor([0] + cumulative_lenghts[:-1]),
        "to": torch.LongTensor(cumulative_lenghts),
    }


def calculate_total_episode(
    hf_dataset: datasets.Dataset, raise_if_not_contiguous: bool = True
) -> dict[str, torch.Tensor]:
    episode_indices = sorted(hf_dataset.unique("episode_index"))
    total_episodes = len(episode_indices)
    if raise_if_not_contiguous and episode_indices != list(range(total_episodes)):
        raise ValueError("episode_index values are not sorted and contiguous.")
    return total_episodes


def calculate_episode_data_index(hf_dataset: datasets.Dataset) -> dict[str, torch.Tensor]:
    episode_lengths = []
    table = hf_dataset.data.table
    total_episodes = calculate_total_episode(hf_dataset)
    for ep_idx in range(total_episodes):
        ep_table = table.filter(pc.equal(table["episode_index"], ep_idx))
        episode_lengths.insert(ep_idx, len(ep_table))

    cumulative_lenghts = list(accumulate(episode_lengths))
    return {
        "from": torch.LongTensor([0] + cumulative_lenghts[:-1]),
        "to": torch.LongTensor(cumulative_lenghts),
    }


def check_timestamps_sync(
    hf_dataset: datasets.Dataset,
    episode_data_index: dict[str, torch.Tensor],
    fps: int,
    tolerance_s: float,
    raise_value_error: bool = True,
) -> bool:
    """
    This check is to make sure that each timestamps is separated to the next by 1/fps +/- tolerance to
    account for possible numerical error.
    """
    timestamps = torch.stack(hf_dataset["timestamp"])
    diffs = torch.diff(timestamps)
    within_tolerance = torch.abs(diffs - 1 / fps) <= tolerance_s

    # We mask differences between the timestamp at the end of an episode
    # and the one at the start of the next episode since these are expected
    # to be outside tolerance.
    mask = torch.ones(len(diffs), dtype=torch.bool)
    ignored_diffs = episode_data_index["to"][:-1] - 1
    mask[ignored_diffs] = False
    filtered_within_tolerance = within_tolerance[mask]

    if not torch.all(filtered_within_tolerance):
        # Track original indices before masking
        original_indices = torch.arange(len(diffs))
        filtered_indices = original_indices[mask]
        outside_tolerance_filtered_indices = torch.nonzero(~filtered_within_tolerance)  # .squeeze()
        outside_tolerance_indices = filtered_indices[outside_tolerance_filtered_indices]
        episode_indices = torch.stack(hf_dataset["episode_index"])

        outside_tolerances = []
        for idx in outside_tolerance_indices:
            entry = {
                "timestamps": [timestamps[idx], timestamps[idx + 1]],
                "diff": diffs[idx],
                "episode_index": episode_indices[idx].item(),
            }
            outside_tolerances.append(entry)

        if raise_value_error:
            raise ValueError(
                f"""One or several timestamps unexpectedly violate the tolerance inside episode range.
                This might be due to synchronization issues with timestamps during data collection.
                \n{pformat(outside_tolerances)}"""
            )
        return False

    return True


def check_delta_timestamps(
    delta_timestamps: dict[str, list[float]], fps: int, tolerance_s: float, raise_value_error: bool = True
) -> bool:
    """This will check if all the values in delta_timestamps are multiples of 1/fps +/- tolerance.
    This is to ensure that these delta_timestamps added to any timestamp from a dataset will themselves be
    actual timestamps from the dataset.
    """
    outside_tolerance = {}
    for key, delta_ts in delta_timestamps.items():
        within_tolerance = [abs(ts * fps - round(ts * fps)) / fps <= tolerance_s for ts in delta_ts]
        if not all(within_tolerance):
            outside_tolerance[key] = [
                ts for ts, is_within in zip(delta_ts, within_tolerance, strict=True) if not is_within
            ]

    if len(outside_tolerance) > 0:
        if raise_value_error:
            raise ValueError(
                f"""
                The following delta_timestamps are found outside of tolerance range.
                Please make sure they are multiples of 1/{fps} +/- tolerance and adjust
                their values accordingly.
                \n{pformat(outside_tolerance)}
                """
            )
        return False

    return True


def get_delta_indices(delta_timestamps: dict[str, list[float]], fps: int) -> dict[str, list[int]]:
    delta_indices = {}
    for key, delta_ts in delta_timestamps.items():
        delta_indices[key] = (torch.tensor(delta_ts) * fps).long().tolist()

    return delta_indices


def cycle(iterable):
    """The equivalent of itertools.cycle, but safe for Pytorch dataloaders.

    See https://github.com/pytorch/pytorch/issues/23900 for information on why itertools.cycle is not safe.
    """
    iterator = iter(iterable)
    while True:
        try:
            yield next(iterator)
        except StopIteration:
            iterator = iter(iterable)


def create_branch(repo_id, *, branch: str, repo_type: str | None = None) -> None:
    """Create a branch on a existing Hugging Face repo. Delete the branch if it already
    exists before creating it.
    """
    api = HfApi()

    branches = api.list_repo_refs(repo_id, repo_type=repo_type).branches
    refs = [branch.ref for branch in branches]
    ref = f"refs/heads/{branch}"
    if ref in refs:
        api.delete_branch(repo_id, repo_type=repo_type, branch=branch)

    api.create_branch(repo_id, repo_type=repo_type, branch=branch)


def create_lerobot_dataset_card(
    tags: list | None = None,
    dataset_info: dict | None = None,
    **kwargs,
) -> DatasetCard:
    """
    Keyword arguments will be used to replace values in ./lerobot/common/datasets/card_template.md.
    Note: If specified, license must be one of https://huggingface.co/docs/hub/repositories-licenses.
    """
    card_tags = ["LeRobot"]
<<<<<<< HEAD
=======
    card_template_path = importlib.resources.path("lerobot.common.datasets", "card_template.md")

>>>>>>> 44f9b21e
    if tags:
        card_tags += tags
    if dataset_info:
        dataset_structure = "[meta/info.json](meta/info.json):\n"
        dataset_structure += f"```json\n{json.dumps(dataset_info, indent=4)}\n```\n"
        kwargs = {**kwargs, "dataset_structure": dataset_structure}
    card_data = DatasetCardData(
        license=kwargs.get("license"),
        tags=card_tags,
        task_categories=["robotics"],
        configs=[
            {
                "config_name": "default",
                "data_files": "data/*/*.parquet",
            }
        ],
    )
<<<<<<< HEAD
    return DatasetCard.from_template(
        card_data=card_data,
        template_path="./lerobot/common/datasets/card_template.md",
=======

    return DatasetCard.from_template(
        card_data=card_data,
        template_path=str(card_template_path),
>>>>>>> 44f9b21e
        **kwargs,
    )<|MERGE_RESOLUTION|>--- conflicted
+++ resolved
@@ -477,11 +477,8 @@
     Note: If specified, license must be one of https://huggingface.co/docs/hub/repositories-licenses.
     """
     card_tags = ["LeRobot"]
-<<<<<<< HEAD
-=======
     card_template_path = importlib.resources.path("lerobot.common.datasets", "card_template.md")
 
->>>>>>> 44f9b21e
     if tags:
         card_tags += tags
     if dataset_info:
@@ -499,15 +496,9 @@
             }
         ],
     )
-<<<<<<< HEAD
-    return DatasetCard.from_template(
-        card_data=card_data,
-        template_path="./lerobot/common/datasets/card_template.md",
-=======
 
     return DatasetCard.from_template(
         card_data=card_data,
         template_path=str(card_template_path),
->>>>>>> 44f9b21e
         **kwargs,
     )